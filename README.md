# Bluesky PDS
```
         __                         __
        /\ \__                     /\ \__
    __  \ \ ,_\  _____   _ __   ___\ \ ,_\   ___
  /'__'\ \ \ \/ /\ '__'\/\''__\/ __'\ \ \/  / __'\
 /\ \L\.\_\ \ \_\ \ \L\ \ \ \//\ \L\ \ \ \_/\ \L\ \
 \ \__/.\_\\ \__\\ \ ,__/\ \_\\ \____/\ \__\ \____/
  \/__/\/_/ \/__/ \ \ \/  \/_/ \/___/  \/__/\/___/
                   \ \_\
                    \/_/
```

This is an implementation of an ATProto PDS, built with [Axum](https://github.com/tokio-rs/axum) and [Atrium](https://github.com/sugyan/atrium).
Heavily inspired by David Buchanan's [millipds](https://github.com/DavidBuchanan314/millipds).
<<<<<<< HEAD
=======
This implementation forked from the [azure-rust-app](https://github.com/DrChat/azure-rust-app) starter template.
>>>>>>> aa2fd504

This PDS implementation uses a SQLite database to store private account information and file storage to store canonical user data.

If you want to see this PDS in action, there is a live account hosted by this PDS at [@test.justinm.one](https://bsky.app/profile/test.justinm.one)!

> [!WARNING]
> This PDS is undergoing heavy development. Do _NOT_ use this to host your primary account or any important data!

## Quick Start
```
cargo run
```

## Cost breakdown (on Azure)
This is how much it costs to host the @test.justinm.one account:

- $20/mo
  - $13/mo: Azure Application Service
  - $5/mo: Azure Container Registry
  - $1/mo: Azure Storage Account

This is _without_ optimizing for costs. The PDS can likely be made much cheaper.

## Code map
```
* migrations/   - SQLite database migrations
* src/
  * endpoints/  - ATProto API endpoints
  * auth.rs     - Authentication primitives
  * config.rs   - Application configuration
  * did.rs      - Decentralized Identifier helpers
  * error.rs    - Axum error helpers
  * firehose.rs - ATProto firehose producer
  * main.rs     - Main entrypoint
  * metrics.rs  - Definitions for telemetry instruments
<<<<<<< HEAD
  * oauth.rs    - OAuth routes
=======
>>>>>>> aa2fd504
  * plc.rs      - Functionality to access the Public Ledger of Credentials
  * storage.rs  - Helpers to access user repository storage
```

## To-do
### Teqed's
- [ ] OAuth
  - [ ] `/.well-known/oauth-protected-resource` - Authorization Server Metadata
  - [ ] `/.well-known/oauth-authorization-server`
  - [ ] `/par` - Pushed Authorization Request
  - [ ] `/client-metadata.json` - Client metadata discovery
  - [ ] `/oauth/authorize`
  - [ ] `/oauth/authorize/sign-in`
  - [ ] `/oauth/token`
- [ ] Email verification
- [ ] 2FA
- [ ] Admin endpoints
- [ ] App passwords
- [X] `listRecords` fixes
  - [X] Fix collection prefixing (terminate with `/`)
  - [X] Fix cursor handling (return `cid` instead of `key`)
- [X] Session management (JWT)
  - [X] Match token fields to reference implementation
  - [X] RefreshSession from Bluesky Client
    - [X] Respond with JSON error message `ExpiredToken`
- [X] Cursor handling
  - [X] Implement time-based unix microsecond sequences
  - [X] Startup with present cursor
- [X] Respond `RecordNotFound`, required for:
  - [X] app.bsky.feed.postgate
  - [X] app.bsky.feed.threadgate
  - [ ] app.bsky... (profile creation?)
- [X] Linting
  - [X] Rustfmt
    - [X] warnings
    - [X] deprecated-safe
    - [X] future-incompatible
    - [X] keyword-idents
    - [X] let-underscore
    - [X] nonstandard-style
    - [X] refining-impl-trait
    - [X] rust-2018-idioms
    - [X] rust-2018/2021/2024-compatibility
    - [X] ungrouped
  - [X] Clippy
    - [X] nursery
    - [X] correctness
    - [X] suspicious
    - [X] complexity
    - [X] perf
    - [X] style
    - [X] pedantic
    - [X] cargo
    - [X] ungrouped
### High-level features
- [ ] Authentication
<<<<<<< HEAD
  - [ ] OAuth support
=======
  - [ ] [OAuth support](https://atproto.com/specs/oauth)
>>>>>>> aa2fd504
- [ ] Storage backend abstractions
  - [ ] Azure blob storage backend
  - [ ] Backblaze b2(?)
- [ ] Telemetry
  - [X] [Metrics](https://github.com/metrics-rs/metrics) (counters/gauges/etc)
  - [X] Exporters for common backends (Prometheus/etc)

### APIs
- [X] [Service proxying](https://atproto.com/specs/xrpc#service-proxying)
- [X] UG /xrpc/_health (undocumented, but impl by reference PDS)
<!-- - [ ] xx /xrpc/app.bsky.notification.registerPush
- app.bsky.actor
    - [X] AG /xrpc/app.bsky.actor.getPreferences
    - [ ] xx /xrpc/app.bsky.actor.getProfile
    - [ ] xx /xrpc/app.bsky.actor.getProfiles
    - [X] AP /xrpc/app.bsky.actor.putPreferences
- app.bsky.feed
    - [ ] xx /xrpc/app.bsky.feed.getActorLikes
    - [ ] xx /xrpc/app.bsky.feed.getAuthorFeed
    - [ ] xx /xrpc/app.bsky.feed.getFeed
    - [ ] xx /xrpc/app.bsky.feed.getPostThread
    - [ ] xx /xrpc/app.bsky.feed.getTimeline -->
- com.atproto.admin
    - [ ] xx /xrpc/com.atproto.admin.deleteAccount
    - [ ] xx /xrpc/com.atproto.admin.disableAccountInvites
    - [ ] xx /xrpc/com.atproto.admin.disableInviteCodes
    - [ ] xx /xrpc/com.atproto.admin.enableAccountInvites
    - [ ] xx /xrpc/com.atproto.admin.getAccountInfo
    - [ ] xx /xrpc/com.atproto.admin.getAccountInfos
    - [ ] xx /xrpc/com.atproto.admin.getInviteCodes
    - [ ] xx /xrpc/com.atproto.admin.getSubjectStatus
    - [ ] xx /xrpc/com.atproto.admin.sendEmail
    - [ ] xx /xrpc/com.atproto.admin.updateAccountEmail
    - [ ] xx /xrpc/com.atproto.admin.updateAccountHandle
    - [ ] xx /xrpc/com.atproto.admin.updateAccountPassword
    - [ ] xx /xrpc/com.atproto.admin.updateSubjectStatus
- com.atproto.identity
    - [ ] xx /xrpc/com.atproto.identity.getRecommendedDidCredentials
    - [ ] AP /xrpc/com.atproto.identity.requestPlcOperationSignature
    - [X] UG /xrpc/com.atproto.identity.resolveHandle
    - [ ] AP /xrpc/com.atproto.identity.signPlcOperation
    - [ ] xx /xrpc/com.atproto.identity.submitPlcOperation
    - [X] AP /xrpc/com.atproto.identity.updateHandle
<!-- - com.atproto.moderation
    - [ ] xx /xrpc/com.atproto.moderation.createReport -->
- com.atproto.repo
    - [X] AP /xrpc/com.atproto.repo.applyWrites
    - [X] AP /xrpc/com.atproto.repo.createRecord
    - [X] AP /xrpc/com.atproto.repo.deleteRecord
    - [X] UG /xrpc/com.atproto.repo.describeRepo
    - [X] UG /xrpc/com.atproto.repo.getRecord
    - [ ] xx /xrpc/com.atproto.repo.importRepo
    - [ ] xx /xrpc/com.atproto.repo.listMissingBlobs
    - [X] UG /xrpc/com.atproto.repo.listRecords
    - [X] AP /xrpc/com.atproto.repo.putRecord
    - [X] AP /xrpc/com.atproto.repo.uploadBlob
- com.atproto.server
    - [ ] xx /xrpc/com.atproto.server.activateAccount
    - [ ] xx /xrpc/com.atproto.server.checkAccountStatus
    - [ ] xx /xrpc/com.atproto.server.confirmEmail
    - [X] UP /xrpc/com.atproto.server.createAccount
    - [ ] xx /xrpc/com.atproto.server.createAppPassword
    - [X] AP /xrpc/com.atproto.server.createInviteCode
    - [ ] xx /xrpc/com.atproto.server.createInviteCodes
    - [X] UP /xrpc/com.atproto.server.createSession
    - [ ] xx /xrpc/com.atproto.server.deactivateAccount
    - [ ] xx /xrpc/com.atproto.server.deleteAccount
    - [ ] xx /xrpc/com.atproto.server.deleteSession
    - [X] UG /xrpc/com.atproto.server.describeServer
    - [ ] xx /xrpc/com.atproto.server.getAccountInviteCodes
    - [X] AG /xrpc/com.atproto.server.getServiceAuth
    - [X] AG /xrpc/com.atproto.server.getSession
    - [ ] xx /xrpc/com.atproto.server.listAppPasswords
    - [ ] xx /xrpc/com.atproto.server.refreshSession
    - [ ] xx /xrpc/com.atproto.server.requestAccountDelete
    - [ ] xx /xrpc/com.atproto.server.requestEmailConfirmation
    - [ ] xx /xrpc/com.atproto.server.requestEmailUpdate
    - [ ] xx /xrpc/com.atproto.server.requestPasswordReset
    - [ ] xx /xrpc/com.atproto.server.reserveSigningKey
    - [ ] xx /xrpc/com.atproto.server.resetPassword
    - [ ] xx /xrpc/com.atproto.server.revokeAppPassword
    - [ ] xx /xrpc/com.atproto.server.updateEmail
- com.atproto.sync
    - [X] UG /xrpc/com.atproto.sync.getBlob
    - [X] UG /xrpc/com.atproto.sync.getBlocks
    - [X] UG /xrpc/com.atproto.sync.getLatestCommit
    - [X] UG /xrpc/com.atproto.sync.getRecord
    - [X] UG /xrpc/com.atproto.sync.getRepo
    - [X] UG /xrpc/com.atproto.sync.getRepoStatus
    - [X] UG /xrpc/com.atproto.sync.listBlobs
    - [X] UG /xrpc/com.atproto.sync.listRepos
    - [X] UG /xrpc/com.atproto.sync.subscribeRepos

## Quick Deployment (Azure CLI)
```
az group create --name "webapp" --location southcentralus
az deployment group create --resource-group "webapp" --template-file .\deployment.bicep --parameters webAppName=testapp

az acr login --name <insert name of ACR resource here>
docker build -t <ACR>.azurecr.io/testapp:latest .
docker push <ACR>.azurecr.io/testapp:latest
```
## Quick Deployment (NixOS)
```nix
{
  inputs = {
    nixpkgs.url = "github:NixOS/nixpkgs/nixos-unstable";
    bluepds = {
      url = "github:Teqed/bluesky-pds";
    };
  };
  outputs = {
    nixpkgs,
    bluepds,
    ...
  }: {
    nixosConfigurations.mysystem = nixpkgs.lib.nixosSystem {
      modules = [
        ({ pkgs, ... }: {
          config.services.bluepds = {
            enable = true;
            host_name = "pds.example.com";
            listen_address = "0.0.0.0:8000";
            test = "true"; # Set to false for production
          };
        })
      ];
    };
  };
}
```<|MERGE_RESOLUTION|>--- conflicted
+++ resolved
@@ -13,10 +13,7 @@
 
 This is an implementation of an ATProto PDS, built with [Axum](https://github.com/tokio-rs/axum) and [Atrium](https://github.com/sugyan/atrium).
 Heavily inspired by David Buchanan's [millipds](https://github.com/DavidBuchanan314/millipds).
-<<<<<<< HEAD
-=======
 This implementation forked from the [azure-rust-app](https://github.com/DrChat/azure-rust-app) starter template.
->>>>>>> aa2fd504
 
 This PDS implementation uses a SQLite database to store private account information and file storage to store canonical user data.
 
@@ -52,10 +49,7 @@
   * firehose.rs - ATProto firehose producer
   * main.rs     - Main entrypoint
   * metrics.rs  - Definitions for telemetry instruments
-<<<<<<< HEAD
   * oauth.rs    - OAuth routes
-=======
->>>>>>> aa2fd504
   * plc.rs      - Functionality to access the Public Ledger of Credentials
   * storage.rs  - Helpers to access user repository storage
 ```
@@ -112,11 +106,7 @@
     - [X] ungrouped
 ### High-level features
 - [ ] Authentication
-<<<<<<< HEAD
-  - [ ] OAuth support
-=======
   - [ ] [OAuth support](https://atproto.com/specs/oauth)
->>>>>>> aa2fd504
 - [ ] Storage backend abstractions
   - [ ] Azure blob storage backend
   - [ ] Backblaze b2(?)
