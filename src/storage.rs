//! `ATProto` user repository datastore functionality.

use std::str::FromStr as _;

use anyhow::{Context as _, Result};
use atrium_repo::{
    Cid, Repository,
    blockstore::{AsyncBlockStoreRead, AsyncBlockStoreWrite, CarStore},
};

<<<<<<< HEAD
use crate::{Db, config::RepoConfig};
=======
use crate::{config::RepoConfig, mmap::MappedFile, Db};
>>>>>>> 5836ca76

/// Open a block store for a given DID.
pub(crate) async fn open_store(
    config: &RepoConfig,
    did: impl Into<String>,
) -> Result<impl AsyncBlockStoreRead + AsyncBlockStoreWrite> {
    let did = did.into();
    let id = did
        .strip_prefix("did:plc:")
        .context("did in unknown format")?;

    let p = config.path.join(id).with_extension("car");

    let f = std::fs::File::options()
        .read(true)
        .write(true)
        .open(p)
        .context("failed to open repository file")?;
    let f = MappedFile::new(f).context("failed to map repo")?;

    CarStore::open(f).await.context("failed to open car store")
}

/// Open a repository for a given DID.
pub(crate) async fn open_repo_db(
    config: &RepoConfig,
    db: &Db,
    did: impl Into<String>,
) -> Result<Repository<impl AsyncBlockStoreRead + AsyncBlockStoreWrite>> {
    let did = did.into();
    let cid = sqlx::query_scalar!(
        r#"
        SELECT root FROM accounts
        WHERE did = ?
        "#,
        did
    )
    .fetch_one(db)
    .await
    .context("failed to query database")?;

    open_repo(
        config,
        did,
        Cid::from_str(&cid).context("should be valid CID")?,
    )
    .await
}

/// Open a repository for a given DID and CID.
pub(crate) async fn open_repo(
    config: &RepoConfig,
    did: impl Into<String>,
    cid: Cid,
) -> Result<Repository<impl AsyncBlockStoreRead + AsyncBlockStoreWrite>> {
    let did = did.into();
    let store = open_store(config, did)
        .await
        .context("failed to open storage")?;

    Repository::open(store, cid)
        .await
        .context("failed to open repo")
}<|MERGE_RESOLUTION|>--- conflicted
+++ resolved
@@ -8,11 +8,7 @@
     blockstore::{AsyncBlockStoreRead, AsyncBlockStoreWrite, CarStore},
 };
 
-<<<<<<< HEAD
-use crate::{Db, config::RepoConfig};
-=======
 use crate::{config::RepoConfig, mmap::MappedFile, Db};
->>>>>>> 5836ca76
 
 /// Open a block store for a given DID.
 pub(crate) async fn open_store(
