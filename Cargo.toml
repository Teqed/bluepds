[package]
name = "bluepds"
version = "0.0.0"
<<<<<<< HEAD
edition = "2024"
=======
edition = "2021"
license = "MIT OR Apache-2.0"
>>>>>>> aa2fd504
publish = false
authors = ["Justin Moore", "Timothy Quilling <teqed@shatteredsky.net>"]
description = "Alternative ATProto PDS implementation"
license = ""
readme = "README.md"
repository = "https://github.com/DrChat/bluepds"
keywords = ["atproto", "pds"]
categories = []

[profile.dev.package."*"]
opt-level = 3

[profile.dev]
opt-level = 1

[profile.release]
opt-level = "s"     # Slightly slows compile times, great improvements to file size and runtime performance.
lto = "thin"        # Do a second optimization pass over the entire program, including dependencies.
codegen-units = 1   # Compile the entire crate as one unit.
strip = "debuginfo" # Strip all debugging information from the binary to slightly reduce file size.

[lints.rust]
## Groups
warnings = { level = "warn", priority = -1 }                # All lints that are set to issue warnings
deprecated-safe = { level = "warn", priority = -1 }         # Lints for functions which were erroneously marked as safe in the past
future-incompatible = { level = "warn", priority = -1 }     # Lints that detect code that has future-compatibility problems
keyword-idents = { level = "warn", priority = -1 }          # Lints that detect identifiers which will be come keywords in later editions
let-underscore = { level = "warn", priority = -1 }          # Lints that detect wildcard let bindings that are likely to be invalid
nonstandard-style = { level = "warn", priority = -1 }       # Violation of standard naming conventions
refining-impl-trait = { level = "warn", priority = -1 }     # Detects refinement of impl Trait return types by trait implementations
rust-2018-compatibility = { level = "warn", priority = -1 } # Lints used to transition code from the 2015 edition to 2018
rust-2021-compatibility = { level = "warn", priority = -1 } # Lints used to transition code from the 2018 edition to 2021
rust-2018-idioms = { level = "warn", priority = -1 }        # Lints to nudge you toward idiomatic features of Rust 2018
rust-2024-compatibility = { level = "warn", priority = -1 } # Lints used to transition code from the 2021 edition to 2024
unused = { level = "warn", priority = -1 }                  # Lints that detect things being declared but not used, or excess syntax
## Individual
ambiguous_negative_literals = "warn"   # checks for cases that are confusing between a negative literal and a negation that's not part of the literal.
closure_returning_async_block = "warn" # detects cases where users write a closure that returns an async block. # nightly
ffi_unwind_calls = "warn"
# fuzzy_provenance_casts = "warn" # unstable
# lossy_provenance_casts = "warn" # unstable
macro_use_extern_crate = "warn"
meta_variable_misuse = "warn"
missing_abi = "warn"
missing_copy_implementations = "allow"  # detects potentially-forgotten implementations of Copy for public types.
missing_debug_implementations = "allow" # detects missing implementations of fmt::Debug for public types.
missing_docs = "warn"
# multiple_supertrait_upcastable = "warn" # unstable
# must_not_suspend = "warn" # unstable
non_ascii_idents = "warn"
# non_exhaustive_omitted_patterns = "warn" # unstable
redundant_imports = "warn"
redundant_lifetimes = "warn"
rust_2024_incompatible_pat = "warn" # nightly
single_use_lifetimes = "warn"
trivial_casts = "warn"
trivial_numeric_casts = "warn"
unit_bindings = "warn"
unnameable_types = "warn"
# unqualified_local_imports = "warn" # unstable
unreachable_pub = "warn"
unsafe_code = "forbid"
unstable_features = "warn"
# unused_crate_dependencies = "warn"
unused_import_braces = "warn"
unused_lifetimes = "warn"
unused_qualifications = "warn"
unused_results = "warn"
variant_size_differences = "warn"
elided_lifetimes_in_paths = "allow"
# unstable-features = "allow"

[lints.clippy]
# Groups
nursery = { level = "warn", priority = -1 }
correctness = { level = "warn", priority = -1 }
suspicious = { level = "warn", priority = -1 }
complexity = { level = "warn", priority = -1 }
perf = { level = "warn", priority = -1 }
style = { level = "warn", priority = -1 }
pedantic = { level = "warn", priority = -1 }
restriction = { level = "warn", priority = -1 }
cargo = { level = "warn", priority = -1 }
# Temporary Allows
multiple_crate_versions = "allow"       # triggered by lib
expect_used = "allow"
missing_docs_in_private_items = "allow"
# # Temporary Allows - Restriction
min_ident_chars = "allow" # 50 instances
# arbitrary_source_item_ordering = "allow"
renamed_function_params = "allow" # possibly triggered by lib
# pattern_type_mismatch = "allow"
# Style Allows
implicit_return = "allow"
# self_named_module_files = "allow" # Choose one of self_named_module_files or mod_module_files
mod_module_files = "allow"
else_if_without_else = "allow"
std_instead_of_alloc = "allow"
std_instead_of_core = "allow"
blanket_clippy_restriction_lints = "allow"
float_arithmetic = "allow"
redundant_pub_crate = "allow"
pub_with_shorthand = "allow"
absolute_paths = "allow"
module_name_repetitions = "allow"
missing_trait_methods = "allow"
separated_literal_suffix = "allow"
exhaustive_structs = "allow"
field_scoped_visibility_modifiers = "allow"
allow_attributes_without_reason = "allow"
tests_outside_test_module = "allow"
ref_patterns = "allow"
question_mark_used = "allow"
shadow_reuse = "allow"
single_call_fn = "allow"
# Warns
use_self = "warn"
str_to_string = "warn"
print_stdout = "warn"
unseparated_literal_suffix = "warn"
unwrap_used = "warn"
# Denys
enum_glob_use = "deny"
# expect_used = "deny"

[dependencies]
atrium-api = "0.25"
atrium-crypto = "0.1"
atrium-repo = "0.1"
atrium-xrpc = "0.12"
atrium-xrpc-client = "0.5"

anyhow = "1.0.96"
argon2 = { version = "0.5.3", features = ["std"] }
axum = { version = "0.8.1", features = [
    "tower-log",
    "form",
    "macros",
    "ws",
    "json",
] }
azure_core = "0.22.0"
azure_identity = "0.22.0"
base32 = "0.5.1"
base64 = "0.22.1"
chrono = "0.4.39"
clap = { version = "4.5.30", features = ["derive"] }
clap-verbosity-flag = "3.0.2"
constcat = "0.6.0"
figment = { version = "0.10.19", features = ["toml", "env"] }
futures = "0.3.31"
http-cache-reqwest = { version = "0.15.1", default-features = false, features = [
    "manager-moka",
] }
metrics = "0.24.1"
metrics-exporter-prometheus = "0.16.2"
rand = "0.8.5"
reqwest = { version = "0.12.12", features = ["json"] }
reqwest-middleware = { version = "0.4.0", features = ["json"] }
serde = { version = "1.0.218", features = ["derive"] }
serde_ipld_dagcbor = { version = "0.6.2", default-features = false, features = [
    "std",
] }
serde_json = "1.0.139"
sha2 = "0.10.8"
sqlx = { version = "0.8.3", features = ["json", "runtime-tokio", "sqlite"] }
thiserror = "2.0.11"
tokio = { version = "1.43.0", features = ["macros", "rt-multi-thread"] }
tokio-util = { version = "0.7.13", features = ["io"] }
tower-http = { version = "0.6.2", features = ["cors", "fs", "trace"] }
tracing = "0.1.41"
tracing-subscriber = "0.3.19"
url = "2.5.4"
uuid = { version = "1.14.0", features = ["v4"] }
urlencoding = "2.1.3"<|MERGE_RESOLUTION|>--- conflicted
+++ resolved
@@ -1,16 +1,11 @@
 [package]
 name = "bluepds"
 version = "0.0.0"
-<<<<<<< HEAD
 edition = "2024"
-=======
-edition = "2021"
-license = "MIT OR Apache-2.0"
->>>>>>> aa2fd504
 publish = false
 authors = ["Justin Moore", "Timothy Quilling <teqed@shatteredsky.net>"]
 description = "Alternative ATProto PDS implementation"
-license = ""
+license = "MIT OR Apache-2.0"
 readme = "README.md"
 repository = "https://github.com/DrChat/bluepds"
 keywords = ["atproto", "pds"]
